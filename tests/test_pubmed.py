import io
import zipfile

import xml.etree.ElementTree as ET

from genephenextract.pubmed import PubMedClient, _decode_supplementary_bytes, _extract_docx_text

SAMPLE_XML = """
<PubmedArticleSet>
  <PubmedArticle>
    <MedlineCitation>
      <PMID>12345</PMID>
      <Article>
        <ArticleTitle>Sample Title</ArticleTitle>
        <Journal>
          <JournalIssue>
            <PubDate>
              <Year>2021</Year>
              <Month>Feb</Month>
              <Day>10</Day>
            </PubDate>
          </JournalIssue>
          <Title>Example Journal</Title>
        </Journal>
        <Abstract>
          <AbstractText>First sentence.</AbstractText>
          <AbstractText>Second sentence.</AbstractText>
        </Abstract>
      </Article>
    </MedlineCitation>
  </PubmedArticle>
</PubmedArticleSet>
""".strip()


class StubPubMedClient(PubMedClient):
    def __init__(self) -> None:
        super().__init__()

    def _request(self, endpoint, params):  # type: ignore[override]
        assert endpoint == "efetch.fcgi"
        return SAMPLE_XML


def test_fetch_details_parses_metadata():
    client = StubPubMedClient()
    details = client.fetch_details(["12345"])
    assert details["12345"]["title"] == "Sample Title"
    assert details["12345"]["journal"] == "Example Journal"
    assert details["12345"]["publication_date"] == "2021-02-10"
    assert details["12345"]["abstract"] == "First sentence.\nSecond sentence."


<<<<<<< HEAD
PMC_SUPPLEMENT_XML = """
<article xmlns:xlink="http://www.w3.org/1999/xlink">
  <front>
    <article-meta>
      <title-group>
        <article-title>Supplement Title</article-title>
      </title-group>
      <abstract>
        <p>Supplement abstract.</p>
      </abstract>
    </article-meta>
  </front>
  <body>
    <sec>
      <title>Introduction</title>
      <p>Body text.</p>
    </sec>
  </body>
  <back>
    <supplementary-material id="sup1">
      <label>Supplementary Table 1</label>
      <media xlink:href="sup1.docx" />
    </supplementary-material>
  </back>
</article>
""".strip()


class SupplementStubPubMedClient(PubMedClient):
    def __init__(self) -> None:
        super().__init__()

    def _request(self, endpoint, params):  # type: ignore[override]
        assert endpoint == "efetch.fcgi"
        assert params["db"] == "pmc"
        return PMC_SUPPLEMENT_XML


def test_fetch_pmc_full_text_includes_supplementary(monkeypatch):
    captured = {}

    def fake_download(pmcid, href, label, timeout):  # type: ignore[override]
        captured["called_with"] = (pmcid, href, label, timeout)
        return "Supplemental content"

    monkeypatch.setattr(
        "genephenextract.pubmed._download_supplementary_text",
        fake_download,
    )

    client = SupplementStubPubMedClient()
    text = client.fetch_pmc_full_text("PMC123")

    assert text is not None
    assert "## Supplementary Materials" in text
    assert "### Supplementary Table 1" in text
    assert "Supplemental content" in text
    assert captured["called_with"][1] == "sup1.docx"
=======
def _build_minimal_docx(paragraphs):
    buffer = io.BytesIO()
    with zipfile.ZipFile(buffer, "w") as archive:
        archive.writestr(
            "[Content_Types].xml",
            """<?xml version="1.0" encoding="UTF-8"?>
<Types xmlns="http://schemas.openxmlformats.org/package/2006/content-types">
  <Default Extension="rels" ContentType="application/vnd.openxmlformats-package.relationships+xml"/>
  <Default Extension="xml" ContentType="application/xml"/>
  <Override PartName="/word/document.xml" ContentType="application/vnd.openxmlformats-officedocument.wordprocessingml.document.main+xml"/>
</Types>
""",
        )
        archive.writestr(
            "_rels/.rels",
            """<?xml version="1.0" encoding="UTF-8"?>
<Relationships xmlns="http://schemas.openxmlformats.org/package/2006/relationships">
  <Relationship Id="rId1" Type="http://schemas.openxmlformats.org/officeDocument/2006/relationships/officeDocument" Target="word/document.xml"/>
</Relationships>
""",
        )
        archive.writestr(
            "word/_rels/document.xml.rels",
            """<?xml version="1.0" encoding="UTF-8"?>
<Relationships xmlns="http://schemas.openxmlformats.org/package/2006/relationships"/>
""",
        )

        ns = "http://schemas.openxmlformats.org/wordprocessingml/2006/main"
        document = ET.Element(f"{{{ns}}}document")
        body = ET.SubElement(document, f"{{{ns}}}body")
        for paragraph in paragraphs:
            p = ET.SubElement(body, f"{{{ns}}}p")
            r = ET.SubElement(p, f"{{{ns}}}r")
            t = ET.SubElement(r, f"{{{ns}}}t")
            t.text = paragraph
        document_xml = ET.tostring(document, encoding="utf-8", xml_declaration=True)
        archive.writestr("word/document.xml", document_xml)
    buffer.seek(0)
    return buffer.getvalue()


def test_extract_docx_text_returns_paragraphs():
    docx_bytes = _build_minimal_docx(["First paragraph", "Second paragraph"])
    text = _extract_docx_text(docx_bytes)
    assert text == "First paragraph\nSecond paragraph"


def test_decode_supplementary_bytes_supports_plain_text():
    payload = b"Line one\nLine two"
    text = _decode_supplementary_bytes("table.txt", payload)
    assert "Line two" in text
>>>>>>> 9edfff89
<|MERGE_RESOLUTION|>--- conflicted
+++ resolved
@@ -51,66 +51,6 @@
     assert details["12345"]["abstract"] == "First sentence.\nSecond sentence."
 
 
-<<<<<<< HEAD
-PMC_SUPPLEMENT_XML = """
-<article xmlns:xlink="http://www.w3.org/1999/xlink">
-  <front>
-    <article-meta>
-      <title-group>
-        <article-title>Supplement Title</article-title>
-      </title-group>
-      <abstract>
-        <p>Supplement abstract.</p>
-      </abstract>
-    </article-meta>
-  </front>
-  <body>
-    <sec>
-      <title>Introduction</title>
-      <p>Body text.</p>
-    </sec>
-  </body>
-  <back>
-    <supplementary-material id="sup1">
-      <label>Supplementary Table 1</label>
-      <media xlink:href="sup1.docx" />
-    </supplementary-material>
-  </back>
-</article>
-""".strip()
-
-
-class SupplementStubPubMedClient(PubMedClient):
-    def __init__(self) -> None:
-        super().__init__()
-
-    def _request(self, endpoint, params):  # type: ignore[override]
-        assert endpoint == "efetch.fcgi"
-        assert params["db"] == "pmc"
-        return PMC_SUPPLEMENT_XML
-
-
-def test_fetch_pmc_full_text_includes_supplementary(monkeypatch):
-    captured = {}
-
-    def fake_download(pmcid, href, label, timeout):  # type: ignore[override]
-        captured["called_with"] = (pmcid, href, label, timeout)
-        return "Supplemental content"
-
-    monkeypatch.setattr(
-        "genephenextract.pubmed._download_supplementary_text",
-        fake_download,
-    )
-
-    client = SupplementStubPubMedClient()
-    text = client.fetch_pmc_full_text("PMC123")
-
-    assert text is not None
-    assert "## Supplementary Materials" in text
-    assert "### Supplementary Table 1" in text
-    assert "Supplemental content" in text
-    assert captured["called_with"][1] == "sup1.docx"
-=======
 def _build_minimal_docx(paragraphs):
     buffer = io.BytesIO()
     with zipfile.ZipFile(buffer, "w") as archive:
@@ -162,5 +102,4 @@
 def test_decode_supplementary_bytes_supports_plain_text():
     payload = b"Line one\nLine two"
     text = _decode_supplementary_bytes("table.txt", payload)
-    assert "Line two" in text
->>>>>>> 9edfff89
+    assert "Line two" in text